#
# (c) 2015 Peter Sprygada, <psprygada@ansible.com>
#
# This file is part of Ansible
#
# Ansible is free software: you can redistribute it and/or modify
# it under the terms of the GNU General Public License as published by
# the Free Software Foundation, either version 3 of the License, or
# (at your option) any later version.
#
# Ansible is distributed in the hope that it will be useful,
# but WITHOUT ANY WARRANTY; without even the implied warranty of
# MERCHANTABILITY or FITNESS FOR A PARTICULAR PURPOSE.  See the
# GNU General Public License for more details.
#
# You should have received a copy of the GNU General Public License
# along with Ansible.  If not, see <http://www.gnu.org/licenses/>.
#

import re

<<<<<<< HEAD
from ansible.module_utils.basic import json, get_exception, AnsibleModule
from ansible.module_utils.network import Command, NetCli, NetworkError, get_module
=======
from ansible.module_utils.basic import json, AnsibleModule
# We make NetworkModule available here for module code to use.  example:
#     from ansible.module_utils.eos import NetworkModule
from ansible.module_utils.network import NetCli, NetworkError, NetworkModule, Command
>>>>>>> 251c9182
from ansible.module_utils.network import add_argument, register_transport, to_list
from ansible.module_utils.netcfg import NetworkConfig
from ansible.module_utils.urls import fetch_url, url_argument_spec

EAPI_FORMATS = ['json', 'text']

add_argument('use_ssl', dict(default=True, type='bool'))
add_argument('validate_certs', dict(default=True, type='bool'))

def argument_spec():
    return dict(
        # config options
        running_config=dict(aliases=['config']),
        config_session=dict(default='ansible_session'),
        save_config=dict(default=False, aliases=['save']),
        force=dict(type='bool', default=False)
    )
eos_argument_spec = argument_spec()

def get_config(module):
    config = module.params['running_config']
    if not config:
        config = module.config.get_config(include_defaults=False)
    return NetworkConfig(indent=3, contents=config)

def load_config(module, candidate):

    if not module.params['force']:
        config = get_config(module)
        commands = candidate.difference(config)
    else:
        commands = str(candidate)

    commands = [str(c).strip() for c in commands]

    session = module.params['config_session']
    save_config = module.params['save_config']

    result = dict(changed=False)

    if commands:
        if module._diff:
            diff = module.config.load_config(commands, session_name=session)
            if diff:
                result['diff'] = dict(prepared=diff)

            if not module.check_mode:
                module.config.commit_config(session)
                if save_config:
                    module.config.save_config()
            else:
                module.config.abort_config(session_name=session)

        if not module.check_mode:
            module.config(commands)
            if save_config:
                module.config.save_config()

        result['changed'] = True
        result['updates'] = commands

    return result

def expand_intf_range(interfaces):
    match = re.match(r'([a-zA-Z]+)(.+)', interfaces)
    if not match:
        raise ValueError('could not parse interface range')

    name = match.group(1)
    values = match.group(2).split(',')

    indicies = list()

    for val in values:
        tokens = val.split('-')

        # single index value to handle
        if len(tokens) == 1:
            indicies.append(tokens[0])

        elif len(tokens) == 2:
            pairs = list()
            mod = 0

            for token in tokens:
                parts = token.split('/')

                if len(parts) == 1:
                    port = parts[0]
                    if port == '$':
                        port = last_port
                    pairs.append((mod, int(port)))

                elif len(parts) == 2:
                    mod = int(parts[0])
                    port = parts[1]
                    if port == '$':
                        port = last_port
                    pairs.append((mod, int(port)))

                else:
                    raise ValueError('unable to parse interface')

            if pairs[0][0] == pairs[1][0]:
                # same module
                mod = pairs[0][0]
                start = pairs[0][1]
                end = pairs[1][1] + 1

                for i in range(start, end):
                    if mod == 0:
                        indicies.append(i)
                    else:
                        indicies.append('%s/%s' % (mod, i))
            else:
                # span modules
                start_mod, start_port = pairs[0]
                end_mod, end_port = pairs[1]
                end_port += 1

                for i in range(start_port, last_port+1):
                    indicies.append('%s/%s' % (start_mod, i))

                for i in range(first_port, end_port):
                    indicies.append('%s/%s' % (end_mod, i))

    return ['%s%s' % (name, index) for index in indicies]

class EosConfigMixin(object):

    def configure(self, commands, **kwargs):
        commands = prepare_config(commands)
        responses = self.execute(commands)
        responses.pop(0)
        return responses

    def get_config(self, **kwargs):
        cmd = 'show running-config'
        if kwargs.get('include_defaults') is True:
            cmd += ' all'
        return self.execute([cmd])[0]

    def load_config(self, commands, session_name='ansible_temp_session', **kwargs):
        commands = to_list(commands)
        commands.insert(0, 'configure session %s' % session_name)
        commands.append('show session-config diffs')
        commands.append('end')
        responses = self.execute(commands)
        return responses[-2]

    def replace_config(self, contents, params, **kwargs):
        remote_user = params['username']
        remote_path = '/home/%s/ansible-config' % remote_user

        commands = [
            'bash echo "%s" > %s' % (contents, remote_path),
            'diff running-config file:/%s' % remote_path,
            'config replace file:/%s' % remote_path,
        ]

        responses = self.run_commands(commands)
        return responses[-2]

    def commit_config(self, session_name):
        session = 'configure session %s' % session_name
        commands = [session, 'commit', 'no %s' % session]
        self.execute(commands)

    def abort_config(self, session_name):
        command = 'no configure session %s' % session_name
        self.execute([command])

    def save_config(self):
        self.execute(['copy running-config startup-config'])

class Eapi(EosConfigMixin):

    def __init__(self):
        self.url = None
        self.url_args = AnsibleModule(url_argument_spec())
        self.url_args.fail_json = self._error
        self.enable = None
        self.default_output = 'json'
        self._connected = False

    def _error(self, msg):
        raise NetworkError(msg, url=self.url)

    def _get_body(self, commands, format, reqid=None):
        """Create a valid eAPI JSON-RPC request message
        """

        if format not in EAPI_FORMATS:
            msg = 'invalid format, received %s, expected one of %s' % \
                    (format, ','.join(EAPI_FORMATS))
            self._error(msg=msg)

        params = dict(version=1, cmds=commands, format=format)
        return dict(jsonrpc='2.0', id=reqid, method='runCmds', params=params)

    def connect(self, params, **kwargs):
        host = params['host']
        port = params['port']

        # sets the module_utils/urls.py req parameters
        self.url_args.params['url_username'] = params['username']
        self.url_args.params['url_password'] = params['password']
        self.url_args.params['validate_certs'] = params['validate_certs']

        if params['use_ssl']:
            proto = 'https'
            if not port:
                port = 443
        else:
            proto = 'http'
            if not port:
                port = 80

        self.url = '%s://%s:%s/command-api' % (proto, host, port)
        self._connected = True

    def disconnect(self, **kwargs):
        self.url = None
        self._connected = False

    def authorize(self, params, **kwargs):
        if params.get('auth_pass'):
            passwd = params['auth_pass']
            self.enable = dict(cmd='enable', input=passwd)
        else:
            self.enable = 'enable'


    ### implementation of network.Cli ###

    def run_commands(self, commands):
        output = None
        cmds = list()
        responses = list()

        for cmd in commands:
            if output and output != cmd.output:
                responses.extend(self.execute(cmds, format=output))
                cmds = list()

            output = cmd.output
            cmds.append(str(cmd))

        if cmds:
            responses.extend(self.execute(cmds, format=output))

        for index, cmd in enumerate(commands):
            if cmd.output == 'text':
                responses[index] = responses[index].get('output')

        return responses

    def execute(self, commands, format='json', **kwargs):
        """Send commands to the device.
        """
        if self.url is None:
            raise NetworkError('Not connected to endpoint.')
        if self.enable is not None:
            commands.insert(0, self.enable)

        data = self._get_body(commands, format)
        data = json.dumps(data)

        headers = {'Content-Type': 'application/json-rpc'}

        response, headers = fetch_url(
            self.url_args, self.url, data=data, headers=headers,
            method='POST'
        )

        if headers['status'] != 200:
            raise NetworkError(**headers)

        try:
            response = json.loads(response.read())
        except ValueError:
            raise NetworkError('unable to load response from device')

        if 'error' in response:
            err = response['error']
            raise NetworkError(
                msg=err['message'], code=err['code'], data=err['data'],
                commands=commands
            )

        if self.enable:
            response['result'].pop(0)

        return response['result']

    def get_config(self, **kwargs):
        return self.run_commands(['show running-config'], format='text')[0]
Eapi = register_transport('eapi')(Eapi)


class Cli(NetCli, EosConfigMixin):
    CLI_PROMPTS_RE = [
        re.compile(r"[\r\n]?[\w+\-\.:\/\[\]]+(?:\([^\)]+\)){,3}(?:>|#) ?$"),
        re.compile(r"\[\w+\@[\w\-\.]+(?: [^\]])\] ?[>#\$] ?$")
    ]

    CLI_ERRORS_RE = [
        re.compile(r"% ?Error"),
        re.compile(r"^% \w+", re.M),
        re.compile(r"% ?Bad secret"),
        re.compile(r"invalid input", re.I),
        re.compile(r"(?:incomplete|ambiguous) command", re.I),
        re.compile(r"connection timed out", re.I),
        re.compile(r"[^\r\n]+ not found", re.I),
        re.compile(r"'[^']' +returned error code: ?\d+"),
        re.compile(r"[^\r\n]\/bin\/(?:ba)?sh")
    ]

    NET_PASSWD_RE = re.compile(r"[\r\n]?password: $", re.I)

    def connect(self, params, **kwargs):
        super(Cli, self).connect(params, kickstart=True, **kwargs)
        self.shell.send('terminal length 0')

    ### implementation of network.Cli ###

    def run_commands(self, commands):
        cmds = list(prepare_commands(commands))
        responses = self.execute(cmds)
        for index, cmd in enumerate(commands):
            if cmd.output == 'json':
                try:
                    responses[index] = json.loads(responses[index])
                except ValueError:
                    raise NetworkError(
                        msg='unable to load response from device',
                        response=responses[index]
                    )
        return responses
Cli = register_transport('cli', default=True)(Cli)

def prepare_config(commands):
    commands = to_list(commands)
    commands.insert(0, 'configure terminal')
    commands.append('end')
    return commands


def prepare_commands(commands):
    jsonify = lambda x: '%s | json' % x
    for cmd in to_list(commands):
        if cmd.output == 'json':
            cmd = jsonify(cmd)
        else:
            cmd = str(cmd)
        yield cmd<|MERGE_RESOLUTION|>--- conflicted
+++ resolved
@@ -19,18 +19,14 @@
 
 import re
 
-<<<<<<< HEAD
-from ansible.module_utils.basic import json, get_exception, AnsibleModule
-from ansible.module_utils.network import Command, NetCli, NetworkError, get_module
-=======
-from ansible.module_utils.basic import json, AnsibleModule
-# We make NetworkModule available here for module code to use.  example:
-#     from ansible.module_utils.eos import NetworkModule
+from ansible.module_utils.basic import json, AnsibleModule, get_exception
 from ansible.module_utils.network import NetCli, NetworkError, NetworkModule, Command
->>>>>>> 251c9182
 from ansible.module_utils.network import add_argument, register_transport, to_list
 from ansible.module_utils.netcfg import NetworkConfig
 from ansible.module_utils.urls import fetch_url, url_argument_spec
+
+# temporary fix until modules are update.  to be removed before 2.2 final
+from ansible.module_utils.network import get_module
 
 EAPI_FORMATS = ['json', 'text']
 
